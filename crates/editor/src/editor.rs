--- conflicted
+++ resolved
@@ -2409,14 +2409,9 @@
                         if this.hide_context_menu(cx).is_none() {
                             this.update_visible_copilot_suggestion(cx);
                         }
-<<<<<<< HEAD
-                    })?;
-                }
-=======
                     }
-                });
-
->>>>>>> 1b477c9e
+                })?;
+
                 Ok::<_, anyhow::Error>(())
             }
             .log_err()
