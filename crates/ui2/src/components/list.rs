--- conflicted
+++ resolved
@@ -1,9 +1,5 @@
-<<<<<<< HEAD
-use gpui::{div, ClickEvent, Div, RenderOnce, Stateful, StatefulInteractiveElement};
-=======
-use gpui::{div, AnyElement, Div, RenderOnce, Stateful, StatefulInteractiveElement};
+use gpui::{div, AnyElement, ClickEvent, Div, RenderOnce, Stateful, StatefulInteractiveElement};
 use smallvec::SmallVec;
->>>>>>> 30962226
 use std::rc::Rc;
 
 use crate::settings::user_settings;
@@ -122,7 +118,7 @@
     }
 
     // before_ship!("delete")
-    // fn render<V: 'static>(self, _view: &mut V, cx: &mut ViewContext<V>) -> impl Element<V> {
+    // fn render<V: 'static>(self,  cx: &mut WindowContext) -> impl Element<V> {
     //     let disclosure_control = disclosure_control(self.toggle);
 
     //     let meta = match self.meta {
@@ -204,14 +200,10 @@
     }
 }
 
-impl<V: 'static> Component<V> for ListSubHeader {
-    type Rendered = Div<V>;
-
-<<<<<<< HEAD
-    fn render(self, cx: &mut WindowContext) -> impl Element {
-=======
-    fn render(self, view: &mut V, cx: &mut ViewContext<V>) -> Self::Rendered {
->>>>>>> 30962226
+impl Component for ListSubHeader {
+    type Rendered = Div;
+
+    fn render(self, cx: &mut WindowContext) -> Self::Rendered {
         h_stack().flex_1().w_full().relative().py_1().child(
             div()
                 .h_6()
@@ -245,61 +237,9 @@
     Medium,
 }
 
-<<<<<<< HEAD
-#[derive(Clone)]
-pub enum ListItem {
-    Entry(ListEntry),
-    Separator(ListSeparator),
-    Header(ListSubHeader),
-}
-
-impl From<ListEntry> for ListItem {
-    fn from(entry: ListEntry) -> Self {
-        Self::Entry(entry)
-    }
-}
-
-impl From<ListSeparator> for ListItem {
-    fn from(entry: ListSeparator) -> Self {
-        Self::Separator(entry)
-    }
-}
-
-impl From<ListSubHeader> for ListItem {
-    fn from(entry: ListSubHeader) -> Self {
-        Self::Header(entry)
-    }
-}
-
-impl ListItem {
-    pub fn new(label: Label) -> Self {
-        Self::Entry(ListEntry::new(label))
-    }
-
-    pub fn as_entry(&mut self) -> Option<&mut ListEntry> {
-        if let Self::Entry(entry) = self {
-            Some(entry)
-        } else {
-            None
-        }
-    }
-
-    fn render(self, ix: usize, cx: &mut WindowContext) -> Div {
-        match self {
-            ListItem::Entry(entry) => div().child(entry.render(ix, cx)),
-            ListItem::Separator(separator) => div().child(separator.render(cx)),
-            ListItem::Header(header) => div().child(header.render(cx)),
-        }
-    }
-}
-
-// #[derive(RenderOnce)]
-pub struct ListEntry {
-=======
 #[derive(RenderOnce)]
-pub struct ListItem<V: 'static> {
+pub struct ListItem {
     id: ElementId,
->>>>>>> 30962226
     disabled: bool,
     // TODO: Reintroduce this
     // disclosure_control_style: DisclosureControlVisibility,
@@ -313,11 +253,7 @@
     on_click: Option<Rc<dyn Fn(&ClickEvent, &mut WindowContext) + 'static>>,
 }
 
-<<<<<<< HEAD
-impl Clone for ListEntry {
-=======
-impl<V> Clone for ListItem<V> {
->>>>>>> 30962226
+impl Clone for ListItem {
     fn clone(&self) -> Self {
         Self {
             id: self.id.clone(),
@@ -334,13 +270,8 @@
     }
 }
 
-<<<<<<< HEAD
-impl ListEntry {
-    pub fn new(label: Label) -> Self {
-=======
-impl<V: 'static> ListItem<V> {
+impl ListItem {
     pub fn new(id: impl Into<ElementId>, label: Label) -> Self {
->>>>>>> 30962226
         Self {
             id: id.into(),
             disabled: false,
@@ -396,14 +327,10 @@
     }
 }
 
-<<<<<<< HEAD
-    fn render(self, ix: usize, cx: &mut WindowContext) -> Stateful<Div> {
-=======
-impl<V: 'static> Component<V> for ListItem<V> {
-    type Rendered = Stateful<V, Div<V>>;
-
-    fn render(self, view: &mut V, cx: &mut ViewContext<V>) -> Self::Rendered {
->>>>>>> 30962226
+impl Component for ListItem {
+    type Rendered = Stateful<Div>;
+
+    fn render(self, cx: &mut WindowContext) -> Self::Rendered {
         let settings = user_settings(cx);
 
         let left_content = match self.left_slot.clone() {
@@ -430,11 +357,12 @@
                 style.background = Some(cx.theme().colors().editor_background.into());
                 style
             })
-            .map(|div| {
-                if let Some(on_click) = self.on_click.clone() {
-                    div.on_click(move |e, cx| on_click(e, cx))
-                } else {
-                    div
+            .on_click({
+                let on_click = self.on_click.clone();
+                move |event, cx| {
+                    if let Some(on_click) = &on_click {
+                        (on_click)(event, cx)
+                    }
                 }
             })
             .bg(cx.theme().colors().surface_background)
@@ -489,37 +417,21 @@
 }
 
 #[derive(RenderOnce)]
-<<<<<<< HEAD
 pub struct List {
-    items: Vec<ListItem>,
-=======
-pub struct List<V: 'static> {
->>>>>>> 30962226
     /// Message to display when the list is empty
     /// Defaults to "No items"
     empty_message: SharedString,
     header: Option<ListHeader>,
     toggle: Toggle,
-    children: SmallVec<[AnyElement<V>; 2]>,
+    children: SmallVec<[AnyElement; 2]>,
 }
 
 impl Component for List {
     type Rendered = Div;
 
-<<<<<<< HEAD
     fn render(self, cx: &mut WindowContext) -> Self::Rendered {
-        let list_content = match (self.items.is_empty(), self.toggle) {
-            (false, _) => div().children(
-                self.items
-                    .into_iter()
-                    .enumerate()
-                    .map(|(ix, item)| item.render(ix, cx)),
-            ),
-=======
-    fn render(self, view: &mut V, cx: &mut ViewContext<V>) -> Self::Rendered {
         let list_content = match (self.children.is_empty(), self.toggle) {
             (false, _) => div().children(self.children),
->>>>>>> 30962226
             (true, Toggle::Toggled(false)) => div(),
             (true, _) => {
                 div().child(Label::new(self.empty_message.clone()).color(TextColor::Muted))
@@ -534,13 +446,8 @@
     }
 }
 
-<<<<<<< HEAD
 impl List {
-    pub fn new(items: Vec<ListItem>) -> Self {
-=======
-impl<V: 'static> List<V> {
     pub fn new() -> Self {
->>>>>>> 30962226
         Self {
             empty_message: "No items".into(),
             header: None,
@@ -565,30 +472,8 @@
     }
 }
 
-<<<<<<< HEAD
-    fn render(self, cx: &mut WindowContext) -> impl Element {
-        let list_content = match (self.items.is_empty(), self.toggle) {
-            (false, _) => div().children(
-                self.items
-                    .into_iter()
-                    .enumerate()
-                    .map(|(ix, item)| item.render(ix, cx)),
-            ),
-            (true, Toggle::Toggled(false)) => div(),
-            (true, _) => {
-                div().child(Label::new(self.empty_message.clone()).color(TextColor::Muted))
-            }
-        };
-
-        v_stack()
-            .w_full()
-            .py_1()
-            .children(self.header.map(|header| header))
-            .child(list_content)
-=======
-impl<V: 'static> ParentElement<V> for List<V> {
-    fn children_mut(&mut self) -> &mut SmallVec<[AnyElement<V>; 2]> {
+impl ParentElement for List {
+    fn children_mut(&mut self) -> &mut SmallVec<[AnyElement; 2]> {
         &mut self.children
->>>>>>> 30962226
     }
 }