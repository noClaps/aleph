--- conflicted
+++ resolved
@@ -1097,16 +1097,9 @@
     {
         use project::Item as _;
 
-<<<<<<< HEAD
-        if let Some(item) = project_item
-            .read(cx)
-            .entry_id(cx)
-            .and_then(|entry_id| self.active_pane().read(cx).item_for_entry(entry_id, cx))
-=======
         let entry_id = project_item.read(cx).entry_id(cx);
         if let Some(item) = entry_id
-            .and_then(|entry_id| self.active_pane().read(cx).item_for_entry(dbg!(entry_id)))
->>>>>>> 05ddd26d
+            .and_then(|entry_id| self.active_pane().read(cx).item_for_entry(entry_id, cx))
             .and_then(|item| item.downcast())
         {
             self.activate_item(&item, cx);
@@ -1114,9 +1107,7 @@
         }
 
         let item = cx.add_view(|cx| T::for_project_item(self.project().clone(), project_item, cx));
-        self.active_pane().update(cx, |pane, cx| {
-            pane.add_item(entry_id, Box::new(item.clone()), cx)
-        });
+        self.add_item(Box::new(item.clone()), cx);
         item
     }
 
